package TrafficOpsRoutes;
#
# Copyright 2015 Comcast Cable Communications Management, LLC
#
# Licensed under the Apache License, Version 2.0 (the "License");
# you may not use this file except in compliance with the License.
# You may obtain a copy of the License at
#
#     http://www.apache.org/licenses/LICENSE-2.0
#
# Unless required by applicable law or agreed to in writing, software
# distributed under the License is distributed on an "AS IS" BASIS,
# WITHOUT WARRANTIES OR CONDITIONS OF ANY KIND, either express or implied.
# See the License for the specific language governing permissions and
# limitations under the License.
#

#
#

sub new {
	my $self  = {};
	my $class = shift;
	return ( bless( $self, $class ) );
}

sub define {
	my $self = shift;
	my $r    = shift;

	$self->ui_routes($r);

	my $namespace = "API";

	# 1.0 Routes
	$self->api_1_0_routes( $r, "UI" );

	# $version Routes
	my $version = "1.1";
	$self->api_routes( $r, $version, $namespace );

	# 1.2 Routes
	$version = "1.2";
	$self->api_routes( $r, $version, $namespace );

	# Traffic Stats Extension
	$self->traffic_stats_routes( $r, $version );

    $self->catch_all( $r, $namespace );
}

sub ui_routes {
	my $self      = shift;
	my $r         = shift;
	my $namespace = "UI";

	# This route needs to be at the top to kick in first.
	$r->get('/')->over( authenticated => 1 )->to( 'RascalStatus#health', namespace => $namespace );

	# ------------------------------------------------------------------------
	# NOTE: Routes should be grouped by their controller
	# ------------------------------------------------------------------------
	# -- About
	$r->get('/help/about')->over( authenticated => 1 )->to( 'Help#about', namespace => $namespace );
	$r->get('/help/releasenotes')->over( authenticated => 1 )->to( 'Help#releasenotes', namespace => $namespace );

	# -- Anomaly
	$r->get('/anomaly/:host_name')->to( 'Anomaly#start', namespace => $namespace );

	# -- BlueImpLoader
	$r->get('/blueimp_uploader')->over( authenticated => 1 )->to( 'blueimp_uploader#blueimp', namespace => $namespace );

	# -- Cachegroup
	# deprecated - see: /api/$version/location/:parameter_id/parameter
	# $r->get('/availablelocation/:paramid')->over( authenticated => 1 )->to( 'Cachegroup#availablelocation', namespace => $namespace );
	$r->get('/misc')->over( authenticated => 1 )->to( 'Cachegroup#index', namespace => $namespace );
	$r->get('/cachegroups')->over( authenticated => 1 )->to( 'Cachegroup#index', namespace => $namespace );
	$r->get('/cachegroup/add')->over( authenticated => 1 )->to( 'Cachegroup#add', namespace => $namespace );
	$r->post('/cachegroup/create')->over( authenticated => 1 )->to( 'Cachegroup#create', namespace => $namespace );
	$r->get('/cachegroup/:id/delete')->over( authenticated => 1 )->to( 'Cachegroup#delete', namespace => $namespace );

	# mode is either 'edit' or 'view'.
	$r->route('/cachegroup/:mode/:id')->via('GET')->over( authenticated => 1 )->to( 'Cachegroup#view', namespace => $namespace );
	$r->post('/cachegroup/:id/update')->over( authenticated => 1 )->to( 'Cachegroup#update', namespace => $namespace );

	# -- Cdn
	$r->post('/login')->to( 'Cdn#login',         namespace => $namespace );
	$r->get('/logout')->to( 'Cdn#logoutclicked', namespace => $namespace );
	$r->get('/loginpage')->to( 'Cdn#loginpage', namespace => $namespace );
	$r->get('/')->to( 'Cdn#loginpage', namespace => $namespace );

	# Cdn - Special JSON format for datatables widget
	$r->get('/aadata/:table')->over( authenticated => 1 )->to( 'Cdn#aadata', namespace => $namespace );
	$r->get('/aadata/:table/:filter/#value')->over( authenticated => 1 )->to( 'Cdn#aadata', namespace => $namespace );

	# -- Changelog
	$r->get('/log')->over( authenticated => 1 )->to( 'ChangeLog#changelog', namespace => $namespace );
	$r->post('/create/log')->over( authenticated => 1 )->to( 'ChangeLog#createlog',   namespace => $namespace );
	$r->get('/newlogcount')->over( authenticated => 1 )->to( 'ChangeLog#newlogcount', namespace => $namespace );

	# -- Configuredrac - Configure Dell DRAC settings (RAID, BIOS, etc)
	$r->post('/configuredrac')->over( authenticated => 1 )->to( 'Dell#configuredrac', namespace => $namespace );

	# -- Configfiles
	$r->route('/genfiles/:mode/:id/#filename')->via('GET')->over( authenticated => 1 )->to( 'ConfigFiles#genfiles', namespace => $namespace );
	$r->route('/genfiles/:mode/byprofile/:profile/CRConfig.xml')->via('GET')->over( authenticated => 1 )
		->to( 'ConfigFiles#genfiles_crconfig_profile', namespace => $namespace );
	$r->route('/genfiles/:mode/bycdnname/:cdnname/CRConfig.xml')->via('GET')->over( authenticated => 1 )
		->to( 'ConfigFiles#genfiles_crconfig_cdnname', namespace => $namespace );
	$r->route('/snapshot_crconfig')->via( 'GET', 'POST' )->over( authenticated => 1 )->to( 'ConfigFiles#snapshot_crconfig', namespace => $namespace );
	$r->post('/upload_ccr_compare')->over( authenticated => 1 )->to( 'ConfigFiles#diff_ccr_xml_file', namespace => $namespace );

	# -- Asn
	$r->get('/asns')->over( authenticated => 1 )->to( 'Asn#index', namespace => $namespace );
	$r->get('/asns/add')->over( authenticated => 1 )->to( 'Asn#add', namespace => $namespace );
	$r->post('/asns/create')->over( authenticated => 1 )->to( 'Asn#create', namespace => $namespace );
	$r->get('/asns/:id/delete')->over( authenticated => 1 )->to( 'Asn#delete', namespace => $namespace );
	$r->post('/asns/:id/update')->over( authenticated => 1 )->to( 'Asn#update', namespace => $namespace );
	$r->route('/asns/:id/:mode')->via('GET')->over( authenticated => 1 )->to( 'Asn#view', namespace => $namespace );

	# -- CDNs
	$r->get('/cdns')->over( authenticated => 1 )->to( 'Cdn#index', namespace => $namespace );
	$r->get('/cdn/add')->over( authenticated => 1 )->to( 'Cdn#add', namespace => $namespace );
	$r->post('/cdn/create')->over( authenticated => 1 )->to( 'Cdn#create', namespace => $namespace );
	$r->get('/cdn/:id/delete')->over( authenticated => 1 )->to( 'Cdn#delete', namespace => $namespace );

	# mode is either 'edit' or 'view'.
	$r->route('/cdn/:mode/:id')->via('GET')->over( authenticated => 1 )->to( 'Cdn#view', namespace => $namespace );
	$r->post('/cdn/:id/update')->over( authenticated => 1 )->to( 'Cdn#update', namespace => $namespace );

	$r->get('/cdns/:cdn_name/dnsseckeys/add')->over( authenticated => 1 )->to( 'DnssecKeys#add', namespace => $namespace );
	$r->get('/cdns/:cdn_name/dnsseckeys/addksk')->over( authenticated => 1 )->to( 'DnssecKeys#addksk', namespace => $namespace );
	$r->post('/cdns/dnsseckeys/create')->over( authenticated => 1 )->to( 'DnssecKeys#create', namespace => $namespace );
	$r->post('/cdns/dnsseckeys/genksk')->over( authenticated => 1 )->to( 'DnssecKeys#genksk', namespace => $namespace );
	$r->get('/cdns/dnsseckeys')->to( 'DnssecKeys#index', namespace => $namespace );
	$r->get('/cdns/:cdn_name/dnsseckeys/manage')->over( authenticated => 1 )->to( 'DnssecKeys#manage', namespace => $namespace );
	$r->post('/cdns/dnsseckeys/activate')->over( authenticated => 1 )->to( 'DnssecKeys#activate', namespace => $namespace );

	# -- Dell - print boxes
	$r->get('/dells')->over( authenticated => 1 )->to( 'Dell#dells', namespace => $namespace );

	# -- Division
	$r->get('/divisions')->over( authenticated => 1 )->to( 'Division#index', namespace => $namespace );
	$r->get('/division/add')->over( authenticated => 1 )->to( 'Division#add', namespace => $namespace );
	$r->post('/division/create')->over( authenticated => 1 )->to( 'Division#create', namespace => $namespace );
	$r->get('/division/:id/edit')->over( authenticated => 1 )->to( 'Division#edit', namespace => $namespace );
	$r->post('/division/:id/update')->over( authenticated => 1 )->to( 'Division#update', namespace => $namespace );
	$r->get('/division/:id/delete')->over( authenticated => 1 )->to( 'Division#delete', namespace => $namespace );

	# -- DeliverysSrvice
	$r->get('/ds/add')->over( authenticated => 1 )->to( 'DeliveryService#add',  namespace => $namespace );
	$r->get('/ds/:id')->over( authenticated => 1 )->to( 'DeliveryService#edit', namespace => $namespace );
	$r->post('/ds/create')->over( authenticated => 1 )->to( 'DeliveryService#create', namespace => $namespace );
	$r->get('/ds/:id/delete')->over( authenticated => 1 )->to( 'DeliveryService#delete', namespace => $namespace );
	$r->post('/ds/:id/update')->over( authenticated => 1 )->to( 'DeliveryService#update', namespace => $namespace );

	# -- Keys - SSL Key management
	$r->get('/ds/:id/sslkeys/add')->to( 'SslKeys#add', namespace => $namespace );
	$r->post('/ds/sslkeys/create')->over( authenticated => 1 )->to( 'SslKeys#create', namespace => $namespace );

	# -- Keys - SSL Key management
	$r->get('/ds/:id/urlsigkeys/add')->to( 'UrlSigKeys#add', namespace => $namespace );

	# -- Steering DS assignment
	$r->get('/ds/:id/steering')->to( 'Steering#index', namespace => $namespace );
	$r->post('/ds/:id/steering/update')->over( authenticated => 1 )->to( 'Steering#update', namespace => $namespace );

	# JvD: ded route?? # $r->get('/ds_by_id/:id')->over( authenticated => 1 )->to('DeliveryService#ds_by_id', namespace => $namespace );
	$r->get('/healthdatadeliveryservice')->to( 'DeliveryService#readdeliveryservice', namespace => $namespace );
	$r->get('/delivery_services')->over( authenticated => 1 )->to( 'DeliveryService#index', namespace => $namespace );

	# -- DeliveryServiceserver
	$r->post('/dss/:id/update')->over( authenticated => 1 )->to( 'DeliveryServiceServer#assign_servers', namespace => $namespace )
		;    # update and create are the same... ?
	$r->post('/update/cpdss/:to_server')->over( authenticated => 1 )->to( 'DeliveryServiceServer#clone_server', namespace => $namespace );
	$r->route('/dss/:id/edit')->via('GET')->over( authenticated => 1 )->to( 'DeliveryServiceServer#edit', namespace => $namespace );
	$r->route('/cpdssiframe/:mode/:id')->via('GET')->over( authenticated => 1 )->to( 'DeliveryServiceServer#cpdss_iframe', namespace => $namespace );
	$r->post('/create/dsserver')->over( authenticated => 1 )->to( 'DeliveryServiceServer#create', namespace => $namespace );

	# -- DeliveryServiceTmuser
	$r->post('/dstmuser')->over( authenticated => 1 )->to( 'DeliveryServiceTmUser#create', namespace => $namespace );
	$r->get('/dstmuser/:ds/:tm_user_id/delete')->over( authenticated => 1 )->to( 'DeliveryServiceTmUser#delete', namespace => $namespace );

	# -- Federation
	$r->get('/federation')->over( authenticated => 1 )->to( 'Federation#index', namespace => $namespace );
	$r->get('/federation/:federation_id/delete')->name("federation_delete")->over( authenticated => 1 )->to( 'Federation#delete', namespace => $namespace );
	$r->get('/federation/:federation_id/edit')->name("federation_edit")->over( authenticated => 1 )->to( 'Federation#edit', namespace => $namespace );
	$r->get('/federation/add')->name('federation_add')->over( authenticated => 1 )->to( 'Federation#add', namespace => $namespace );
	$r->post('/federation')->name('federation_create')->to( 'Federation#create', namespace => $namespace );
	$r->post('/federation/:federation_id')->name('federation_update')->to( 'Federation#update', namespace => $namespace );
	$r->get( "/federation/resolvers" => [ format => [qw(json)] ] )->to( 'Federation#resolvers', namespace => $namespace );
	$r->get( "/federation/users"     => [ format => [qw(json)] ] )->to( 'Federation#users',     namespace => $namespace );

	# -- Gendbdump - Get DB dump
	$r->get('/dbdump')->over( authenticated => 1 )->to( 'GenDbDump#dbdump', namespace => $namespace );

	# -- Geniso - From the Tools tab:
	$r->route('/geniso')->via('GET')->over( authenticated => 1 )->to( 'GenIso#geniso', namespace => $namespace );
	$r->route('/iso_download')->via('GET')->over( authenticated => 1 )->to( 'GenIso#iso_download', namespace => $namespace );

	# -- Hardware
	$r->get('/hardware')->over( authenticated => 1 )->to( 'Hardware#hardware', namespace => $namespace );
	$r->get('/hardware/:filter/:byvalue')->over( authenticated => 1 )->to( 'Hardware#hardware', namespace => $namespace );

	# -- Health - Parameters for rascal
	$r->get('/health')->to( 'Health#healthprofile', namespace => $namespace );
	$r->get('/healthfull')->to( 'Health#healthfull', namespace => $namespace );
	$r->get('/health/:cdnname')->to( 'Health#rascal_config', namespace => $namespace );

	# -- Job - These are for internal/agent job operations
	$r->post('/job/external/new')->to( 'Job#newjob', namespace => $namespace );
	$r->get('/job/external/view/:id')->to( 'Job#read_job_by_id', namespace => $namespace );
	$r->post('/job/external/cancel/:id')->to( 'Job#canceljob', namespace => $namespace );
	$r->get('/job/external/result/view/:id')->to( 'Job#readresult', namespace => $namespace );
	$r->get('/job/external/status/view/all')->to( 'Job#readstatus', namespace => $namespace );
	$r->get('/job/agent/viewpendingjobs/:id')->over( authenticated => 1 )->to( 'Job#viewagentjob', namespace => $namespace );
	$r->post('/job/agent/new')->over( authenticated => 1 )->to( 'Job#newagent', namespace => $namespace );
	$r->post('/job/agent/result/new')->over( authenticated => 1 )->to( 'Job#newresult', namespace => $namespace );
	$r->get('/job/agent/statusupdate/:id')->over( authenticated => 1 )->to( 'Job#jobstatusupdate', namespace => $namespace );
	$r->get('/job/agent/view/all')->over( authenticated => 1 )->to( 'Job#readagent', namespace => $namespace );
	$r->get('/job/view/all')->over( authenticated => 1 )->to( 'Job#listjob', namespace => $namespace );
	$r->get('/job/agent/new')->over( authenticated => 1 )->to( 'Job#addagent', namespace => $namespace );
	$r->get('/job/new')->over( authenticated => 1 )->to( 'Job#addjob', namespace => $namespace );
	$r->get('/jobs')->over( authenticated => 1 )->to( 'Job#jobs', namespace => $namespace );

	$r->get('/custom_charts')->over( authenticated => 1 )->to( 'CustomCharts#custom', namespace => $namespace );
	$r->get('/custom_charts_single')->over( authenticated => 1 )->to( 'CustomCharts#custom_single_chart', namespace => $namespace );
	$r->get('/custom_charts_single/cache/#cdn/#cdn_location/:cache/:stat')->over( authenticated => 1 )
		->to( 'CustomCharts#custom_single_chart', namespace => $namespace );
	$r->get('/custom_charts_single/ds/#cdn/#cdn_location/:ds/:stat')->over( authenticated => 1 )
		->to( 'CustomCharts#custom_single_chart', namespace => $namespace );
	$r->get('/uploadservercsv')->over( authenticated => 1 )->to( 'UploadServerCsv#uploadservercsv', namespace => $namespace );
	$r->get('/generic_uploader')->over( authenticated => 1 )->to( 'GenericUploader#generic', namespace => $namespace );
	$r->post('/upload_handler')->over( authenticated => 1 )->to( 'UploadHandler#upload', namespace => $namespace );
	$r->post('/uploadhandlercsv')->over( authenticated => 1 )->to( 'UploadHandlerCsv#upload', namespace => $namespace );

	# -- Cachegroupparameter
	$r->post('/cachegroupparameter/create')->over( authenticated => 1 )->to( 'CachegroupParameter#create', namespace => $namespace );
	$r->get('/cachegroupparameter/#cachegroup/#parameter/delete')->over( authenticated => 1 )->to( 'CachegroupParameter#delete', namespace => $namespace );

	# -- Options
	$r->options('/')->to( 'Cdn#options', namespace => $namespace );
	$r->options('/*')->to( 'Cdn#options', namespace => $namespace );

	# -- Ort
	$r->route('/ort/:hostname/ort1')->via('GET')->over( authenticated => 1 )->to( 'Ort#ort1', namespace => $namespace );
	$r->route('/ort/:hostname/packages')->via('GET')->over( authenticated => 1 )->to( 'Ort#get_package_versions', namespace => $namespace );
	$r->route('/ort/:hostname/package/:package')->via('GET')->over( authenticated => 1 )->to( 'Ort#get_package_version', namespace => $namespace );
	$r->route('/ort/:hostname/chkconfig')->via('GET')->over( authenticated => 1 )->to( 'Ort#get_chkconfig', namespace => $namespace );
	$r->route('/ort/:hostname/chkconfig/:package')->via('GET')->over( authenticated => 1 )->to( 'Ort#get_package_chkconfig', namespace => $namespace );

	# -- Parameter
	$r->post('/parameter/create')->over( authenticated => 1 )->to( 'Parameter#create', namespace => $namespace );
	$r->get('/parameter/:id/delete')->over( authenticated => 1 )->to( 'Parameter#delete', namespace => $namespace );
	$r->post('/parameter/:id/update')->over( authenticated => 1 )->to( 'Parameter#update', namespace => $namespace );
	$r->get('/parameters')->over( authenticated => 1 )->to( 'Parameter#index', namespace => $namespace );
	$r->get('/parameters/:filter/#byvalue')->over( authenticated => 1 )->to( 'Parameter#index', namespace => $namespace );
	$r->get('/parameter/add')->over( authenticated => 1 )->to( 'Parameter#add', namespace => $namespace );
	$r->route('/parameter/:id')->via('GET')->over( authenticated => 1 )->to( 'Parameter#view', namespace => $namespace );

	# -- PhysLocation
	$r->get('/phys_locations')->over( authenticated => 1 )->to( 'PhysLocation#index', namespace => $namespace );
	$r->post('/phys_location/create')->over( authenticated => 1 )->to( 'PhysLocation#create', namespace => $namespace );
	$r->get('/phys_location/add')->over( authenticated => 1 )->to( 'PhysLocation#add', namespace => $namespace );

	# mode is either 'edit' or 'view'.
	$r->route('/phys_location/:id/edit')->via('GET')->over( authenticated => 1 )->to( 'PhysLocation#edit', namespace => $namespace );
	$r->get('/phys_location/:id/delete')->over( authenticated => 1 )->to( 'PhysLocation#delete', namespace => $namespace );
	$r->post('/phys_location/:id/update')->over( authenticated => 1 )->to( 'PhysLocation#update', namespace => $namespace );

	# -- Profile
	$r->get('/profile/add')->over( authenticated => 1 )->to( 'Profile#add', namespace => $namespace );
	$r->get('/profile/edit/:id')->over( authenticated => 1 )->to( 'Profile#edit', namespace => $namespace );
	$r->route('/profile/:id/view')->via('GET')->over( authenticated => 1 )->to( 'Profile#view', namespace => $namespace );
	$r->route('/cmpprofile/:profile1/:profile2')->via('GET')->over( authenticated => 1 )->to( 'Profile#compareprofile', namespace => $namespace );
	$r->route('/cmpprofile/aadata/:profile1/:profile2')->via('GET')->over( authenticated => 1 )->to( 'Profile#acompareprofile', namespace => $namespace );
	$r->post('/profile/create')->over( authenticated => 1 )->to( 'Profile#create', namespace => $namespace );
	$r->get('/profile/import')->over( authenticated => 1 )->to( 'Profile#import', namespace => $namespace );
	$r->post('/profile/doImport')->over( authenticated => 1 )->to( 'Profile#doImport', namespace => $namespace );
	$r->get('/profile/:id/delete')->over( authenticated => 1 )->to( 'Profile#delete', namespace => $namespace );
	$r->post('/profile/:id/update')->over( authenticated => 1 )->to( 'Profile#update', namespace => $namespace );

	# select available Profile, DS or Server
	$r->get('/availableprofile/:paramid')->over( authenticated => 1 )->to( 'Profile#availableprofile', namespace => $namespace );
	$r->route('/profile/:id/export')->via('GET')->over( authenticated => 1 )->to( 'Profile#export', namespace => $namespace );
	$r->get('/profiles')->over( authenticated => 1 )->to( 'Profile#index', namespace => $namespace );

	# -- Profileparameter
	$r->post('/profileparameter/create')->over( authenticated => 1 )->to( 'ProfileParameter#create', namespace => $namespace );
	$r->get('/profileparameter/:profile/:parameter/delete')->over( authenticated => 1 )->to( 'ProfileParameter#delete', namespace => $namespace );

	# -- Rascalstatus
	$r->get('/edge_health')->over( authenticated => 1 )->to( 'RascalStatus#health', namespace => $namespace );
	$r->get('/rascalstatus')->over( authenticated => 1 )->to( 'RascalStatus#health', namespace => $namespace );

	# -- Region
	$r->get('/regions')->over( authenticated => 1 )->to( 'Region#index', namespace => $namespace );
	$r->get('/region/add')->over( authenticated => 1 )->to( 'Region#add', namespace => $namespace );
	$r->post('/region/create')->over( authenticated => 1 )->to( 'Region#create', namespace => $namespace );
	$r->get('/region/:id/edit')->over( authenticated => 1 )->to( 'Region#edit', namespace => $namespace );
	$r->post('/region/:id/update')->over( authenticated => 1 )->to( 'Region#update', namespace => $namespace );
	$r->get('/region/:id/delete')->over( authenticated => 1 )->to( 'Region#delete', namespace => $namespace );

	# -- Server
	$r->post('/server/:name/status/:state')->over( authenticated => 1 )->to( 'Server#rest_update_server_status', namespace => $namespace );
	$r->get('/server/:name/status')->over( authenticated => 1 )->to( 'Server#get_server_status', namespace => $namespace );
	$r->get('/servers')->over( authenticated => 1 )->to( 'Server#index', namespace => $namespace );
	$r->get('/server/add')->over( authenticated => 1 )->to( 'Server#add', namespace => $namespace );
	$r->post('/server/:id/update')->over( authenticated => 1 )->to( 'Server#update', namespace => $namespace );
	$r->get('/server/:id/delete')->over( authenticated => 1 )->to( 'Server#delete', namespace => $namespace );
	$r->route('/server/:id/:mode')->via('GET')->over( authenticated => 1 )->to( 'Server#view', namespace => $namespace );
	$r->post('/server/create')->over( authenticated => 1 )->to( 'Server#create', namespace => $namespace );
	$r->post('/server/updatestatus')->over( authenticated => 1 )->to( 'Server#updatestatus', namespace => $namespace );

	# -- Serverstatus
	$r->get('/server_check')->to( 'server_check#server_check', namespace => $namespace );

	# -- Staticdnsentry
	$r->route('/staticdnsentry/:id/edit')->via('GET')->over( authenticated => 1 )->to( 'StaticDnsEntry#edit', namespace => $namespace );
	$r->post('/staticdnsentry/:dsid/update')->over( authenticated => 1 )->to( 'StaticDnsEntry#update_assignments', namespace => $namespace );
	$r->get('/staticdnsentry/:id/delete')->over( authenticated => 1 )->to( 'StaticDnsEntry#delete', namespace => $namespace );

	# -- Status
	$r->post('/status/create')->over( authenticated => 1 )->to( 'Status#create', namespace => $namespace );
	$r->get('/status/delete/:id')->over( authenticated => 1 )->to( 'Status#delete', namespace => $namespace );
	$r->post('/status/update/:id')->over( authenticated => 1 )->to( 'Status#update', namespace => $namespace );

	# -- Tools
	$r->get('/tools')->over( authenticated => 1 )->to( 'Tools#tools', namespace => $namespace );
	$r->get('/tools/db_dump')->over( authenticated => 1 )->to( 'Tools#db_dump', namespace => $namespace );
	$r->get('/tools/queue_updates')->over( authenticated => 1 )->to( 'Tools#queue_updates', namespace => $namespace );
	$r->get('/tools/snapshot_crconfig')->over( authenticated => 1 )->to( 'Tools#snapshot_crconfig', namespace => $namespace );
	$r->get('/tools/diff_crconfig/:cdn_name')->over( authenticated => 1 )->to( 'Tools#diff_crconfig_iframe', namespace => $namespace );
	$r->get('/tools/write_crconfig/:cdn_name')->over( authenticated => 1 )->to( 'Tools#write_crconfig', namespace => $namespace );
	$r->get('/tools/invalidate_content/')->over( authenticated => 1 )->to( 'Tools#invalidate_content', namespace => $namespace );

	# -- Topology - CCR Config, rewrote in json
	$r->route('/genfiles/:mode/bycdnname/:cdnname/CRConfig.json')->via('GET')->over( authenticated => 1 )
		->to( 'Topology#ccr_config', namespace => $namespace );

	$r->get('/types')->over( authenticated => 1 )->to( 'Types#index', namespace => $namespace );
	$r->route('/types/add')->via('GET')->over( authenticated => 1 )->to( 'Types#add', namespace => $namespace );
	$r->route('/types/create')->via('POST')->over( authenticated => 1 )->to( 'Types#create', namespace => $namespace );
	$r->route('/types/:id/update')->over( authenticated => 1 )->to( 'Types#update', namespace => $namespace );
	$r->route('/types/:id/delete')->over( authenticated => 1 )->to( 'Types#delete', namespace => $namespace );
	$r->route('/types/:id/:mode')->via('GET')->over( authenticated => 1 )->to( 'Types#view', namespace => $namespace );

	# -- Update bit - Process updates - legacy stuff.
	$r->get('/update/:host_name')->over( authenticated => 1 )->to( 'Server#readupdate', namespace => $namespace );
	$r->post('/update/:host_name')->over( authenticated => 1 )->to( 'Server#postupdate', namespace => $namespace );
	$r->post('/postupdatequeue/:id')->over( authenticated => 1 )->to( 'Server#postupdatequeue', namespace => $namespace );
	$r->post('/postupdatequeue/:cdn/#cachegroup')->over( authenticated => 1 )->to( 'Server#postupdatequeue', namespace => $namespace );

	# -- User
	$r->post('/user/register/send')->over( authenticated => 1 )->name('user_register_send')->to( 'User#send_registration', namespace => $namespace );
	$r->get('/users')->name("user_index")->over( authenticated => 1 )->to( 'User#index', namespace => $namespace );
	$r->get('/user/:id/edit')->name("user_edit")->over( authenticated => 1 )->to( 'User#edit', namespace => $namespace );
	$r->get('/user/add')->name('user_add')->over( authenticated => 1 )->to( 'User#add', namespace => $namespace );
	$r->get('/user/register')->name('user_register')->to( 'User#register', namespace => $namespace );
	$r->post('/user/:id/reset_password')->name('user_reset_password')->to( 'User#reset_password', namespace => $namespace );
	$r->post('/user')->name('user_create')->to( 'User#create', namespace => $namespace );
	$r->post('/user/:id')->name('user_update')->to( 'User#update', namespace => $namespace );

	# -- Utils
	$r->get('/utils/close_fancybox')->over( authenticated => 1 )->to( 'Utils#close_fancybox', namespace => $namespace );

	# -- Visualstatus
	$r->get('/visualstatus/:matchstring')->over( authenticated => 1 )->to( 'VisualStatus#graphs', namespace => $namespace );
	$r->get('/dailysummary')->over( authenticated => 1 )->to( 'VisualStatus#daily_summary', namespace => $namespace );

	# deprecated - see: /api/$version/servers.json and /api/1.1/servers/hostname/:host_name/details.json
	# duplicate route
	$r->get('/healthdataserver')->to( 'Server#index_response', namespace => $namespace );

	# select * from table where id=ID;
	$r->get('/server_by_id/:id')->over( authenticated => 1 )->to( 'Server#server_by_id', namespace => $namespace );

}

sub api_routes {
	my $self      = shift;
	my $r         = shift;
	my $version   = shift;
	my $namespace = shift;

	# -- API DOCS
	$r->get( "/api/$version/docs")
		->to( 'ApiDocs#index', namespace => $namespace );

	# -- ASNS (CRANS)
	$r->get( "/api/1.1/asns")->over( authenticated => 1 )
		->to( 'Asn#v11_index', namespace => $namespace );
	$r->get( "/api/1.2/asns")->over( authenticated => 1 )
		->to( 'Asn#index',     namespace => $namespace );

	# -- CACHEGROUPS
	# -- CACHEGROUPS: CRUD
	# NOTE: any 'trimmed' urls will potentially go away with keys= support
	# -- query parameter options ?orderby=key&keys=name (where key is the database column)
	$r->get( "/api/$version/cachegroups")->over( authenticated => 1 )
		->to( 'Cachegroup#index', namespace => $namespace );
	$r->get( "/api/$version/cachegroups/trimmed")->over( authenticated => 1 )
		->to( 'Cachegroup#index_trimmed', namespace => $namespace );
	$r->post("/api/$version/cachegroups")->over( authenticated => 1 )
		->to( 'Cachegroup#create', namespace => $namespace );
	$r->put("/api/$version/cachegroups/:id")->over( authenticated => 1 )
		->to( 'Cachegroup#update', namespace => $namespace );
	$r->delete("/api/$version/cachegroups/:id")->over( authenticated => 1 )
		->to( 'Cachegroup#delete', namespace => $namespace );

	# -- CACHEGROUPS: ASSIGN DELIVERYSERVICES
	$r->post("/api/$version/cachegroups/:id/deliveryservices")->over( authenticated => 1 )
		->to( 'DeliveryServiceServer#assign_ds_to_cachegroup',   namespace => $namespace );

	# -- CACHEGROUPS: QUEUE UPDATES
	$r->post("/api/$version/cachegroups/:id/queue_update")->over( authenticated => 1 )
		->to( 'Cachegroup#postupdatequeue',   namespace => $namespace );

	# -- CDNS
	# -- CDNS: CRUD
	$r->get( "/api/$version/cdns")->over( authenticated => 1 )
		->to( 'Cdn#index', namespace => $namespace );
	$r->get( "/api/$version/cdns/name/:name")->over( authenticated => 1 )
		->to( 'Cdn#name',  namespace => $namespace );
	$r->post( "/api/$version/cdns" )->over( authenticated => 1 )
		->to( 'Cdn#create',  namespace => $namespace );
	$r->put( "/api/$version/cdns/:id" )->over( authenticated => 1 )
		->to( 'Cdn#update',  namespace => $namespace );
	$r->delete( "/api/$version/cdns/:id" )->over( authenticated => 1 )
		->to( 'Cdn#delete',  namespace => $namespace );

	# -- CDNS: HEALTH
	$r->get( "/api/$version/cdns/:name/health")->over( authenticated => 1 )
		->to( 'Cdn#health', namespace => $namespace );
	$r->get( "/api/$version/cdns/health")->over( authenticated => 1 )
		->to( 'Cdn#health', namespace => $namespace );

	# -- CDNS: CAPACITY
	$r->get( "/api/$version/cdns/capacity")->over( authenticated => 1 )
		->to( 'Cdn#capacity', namespace => $namespace );

	# -- CDNS: ROUTING
	$r->get( "/api/$version/cdns/routing")->over( authenticated => 1 )
		->to( 'Cdn#routing', namespace => $namespace );

	# -- CDNS: SNAPSHOT
	$r->put("/api/$version/snapshot/:cdn_name")->over( authenticated => 1 )
		->to( 'Topology#SnapshotCRConfig', namespace => $namespace );

	# -- CDNS: METRICS
	#WARNING: this is an intentionally "unauthenticated" route.
	$r->get( "/api/$version/cdns/metric_types/:metric_type/start_date/:start_date/end_date/:end_date")
		->to( 'Cdn#metrics', namespace => $namespace );

	# -- CDNS: DNSSEC KEYS
	# Support for DNSSEC zone signing, key signing, and private keys
	# gets the latest key by default unless a version query param is provided with ?version=x
	$r->get( "/api/$version/cdns/name/:name/dnsseckeys")->over( authenticated => 1 )
		->to( 'Cdn#dnssec_keys', namespace => $namespace );

	# generate new dnssec keys
	$r->post("/api/$version/cdns/dnsseckeys/generate")->over( authenticated => 1 )
		->to( 'Cdn#dnssec_keys_generate', namespace => $namespace );

	# delete dnssec keys
	$r->get( "/api/$version/cdns/name/:name/dnsseckeys/delete")->over( authenticated => 1 )
		->to( 'Cdn#delete_dnssec_keys', namespace => $namespace );

	# checks expiration of keys and re-generates if necessary.  Used by Cron.
	$r->get( "/internal/api/$version/cdns/dnsseckeys/refresh")
		->to( 'Cdn#dnssec_keys_refresh', namespace => $namespace );

	# -- CDNS: SSL KEYS
	$r->get( "/api/$version/cdns/name/:name/sslkeys")->over( authenticated => 1 )
		->to( 'Cdn#ssl_keys', namespace => $namespace );

	# -- CDN: TOPOLOGY
	$r->get( "/api/$version/cdns/configs")->via('GET')->over( authenticated => 1 )
		->to( 'Cdn#get_cdns', namespace => $namespace );
	$r->get( "/api/$version/cdns/:name/configs/routing")->via('GET')->over( authenticated => 1 )
		->to( 'Cdn#configs_routing', namespace => $namespace );
	$r->get( "/api/$version/cdns/:name/configs/monitoring")->via('GET')->over( authenticated => 1 )
		->to( 'Cdn#configs_monitoring', namespace => $namespace );

	# -- CDN: DOMAINS
	$r->get( "/api/$version/cdns/domains")->over( authenticated => 1 )
		->to( 'Cdn#domains', namespace => $namespace );

	# -- CHANGE LOGS
	$r->get( "/api/$version/logs")->over( authenticated => 1 )
		->to( 'ChangeLog#index', namespace => $namespace );
	$r->get( "/api/$version/logs/:days/days")->over( authenticated => 1 )
		->to( 'ChangeLog#index', namespace => $namespace );
	$r->get( "/api/$version/logs/newcount")->over( authenticated => 1 )
		->to( 'ChangeLog#newlogcount', namespace => $namespace );

	# -- DELIVERYSERVICES
	# -- DELIVERYSERVICES: CRUD
	$r->get( "/api/$version/deliveryservices")->over( authenticated => 1 )
		->to( 'DeliveryService#delivery_services', namespace => $namespace );
	$r->get( "/api/$version/deliveryservices/:id")->over( authenticated => 1 )
		->to( 'DeliveryService#delivery_services', namespace => $namespace );
	$r->post("/api/$version/deliveryservices")->over( authenticated => 1 )
		->to( 'DeliveryService#create', namespace => $namespace );
	$r->put("/api/$version/deliveryservices/:id")->over( authenticated => 1 )
		->to( 'DeliveryService#update', namespace => $namespace );
	$r->delete("/api/$version/deliveryservices/:id")->over( authenticated => 1 )
		->to( 'DeliveryService#delete', namespace => $namespace );

	# -- DELIVERYSERVICES: ASSIGN SERVERS
	$r->post("/api/$version/deliveryservices/:xml_id/servers")->over( authenticated => 1 )
		->to( 'DeliveryService#assign_servers', namespace => $namespace );

	# -- DELIVERYSERVICES: HEALTH
	$r->get( "/api/$version/deliveryservices/:id/health")->over( authenticated => 1 )
		->to( 'DeliveryService#health', namespace => $namespace );

	# -- DELIVERYSERVICES: CAPACITY
	$r->get( "/api/$version/deliveryservices/:id/capacity")->over( authenticated => 1 )
		->to( 'DeliveryService#capacity', namespace => $namespace );

	# -- DELIVERYSERVICES: ROUTING
	$r->get( "/api/$version/deliveryservices/:id/routing")->over( authenticated => 1 )
		->to( 'DeliveryService#routing', namespace => $namespace );

	# -- DELIVERYSERVICES: STATE
	$r->get( "/api/$version/deliveryservices/:id/state")->over( authenticated => 1 )
		->to( 'DeliveryService#state', namespace => $namespace );

	# -- DELIVERYSERVICES: REQUEST NEW DELIVERY SERVICE
	$r->post("/api/$version/deliveryservices/request")->over( authenticated => 1 )
		->to( 'DeliveryService#request', namespace => $namespace );

	# -- DELIVERYSERVICES: STEERING DELIVERYSERVICES
	$r->get("/internal/api/$version/steering")->over( authenticated => 1)
		->to('Steering#index', namespace => 'API::DeliveryService' );
	$r->get("/internal/api/$version/steering/:xml_id")->over( authenticated => 1)
		->to('Steering#index', namespace => 'API::DeliveryService' );
	$r->post("/internal/api/$version/steering")->over( authenticated => 1 )
		->to( 'Steering#add', namespace => 'API::DeliveryService' );
	$r->put("/internal/api/$version/steering/:xml_id")->over( authenticated => 1 )
		->to( 'Steering#update', namespace => 'API::DeliveryService' );

	# -- DELIVERYSERVICE: SSL KEYS
	# Support for SSL private keys, certs, and csrs
	# gets the latest key by default unless a version query param is provided with ?version=x
	$r->get( "/api/$version/deliveryservices/xmlId/:xmlid/sslkeys")->over( authenticated => 1 )
		->to( 'SslKeys#view_by_xml_id', namespace => 'API::DeliveryService' );
	$r->get( "/api/$version/deliveryservices/hostname/#hostname/sslkeys")->over( authenticated => 1 )
		->to( 'SslKeys#view_by_hostname', namespace => 'API::DeliveryService' );

	# generate new ssl keys for a delivery service
	$r->post("/api/$version/deliveryservices/sslkeys/generate")->over( authenticated => 1 )
		->to( 'SslKeys#generate', namespace => 'API::DeliveryService' );

	# add existing ssl keys to a delivery service
	$r->post("/api/$version/deliveryservices/sslkeys/add")->over( authenticated => 1 )
		->to( 'SslKeys#add', namespace => 'API::DeliveryService' );

	# deletes the latest key by default unless a version query param is provided with ?version=x
	$r->get( "/api/$version/deliveryservices/xmlId/:xmlid/sslkeys/delete")->over( authenticated => 1 )
		->to( 'SslKeys#delete', namespace => 'API::DeliveryService' );

	# -- DELIVERY SERVICE: URL SIG KEYS
	$r->post("/api/$version/deliveryservices/xmlId/:xmlId/urlkeys/generate")->over( authenticated => 1 )
		->to( 'KeysUrlSig#generate', namespace => 'API::DeliveryService' );
	$r->get( "/api/$version/deliveryservices/xmlId/:xmlId/urlkeys")->over( authenticated => 1 )
		->to( 'KeysUrlSig#view_by_xmlid', namespace => 'API::DeliveryService' );

	# -- DELIVERY SERVICE: REGEXES
	$r->get( "/api/$version/deliveryservices_regexes")->over( authenticated => 1 )
		->to( 'DeliveryServiceRegexes#index', namespace => $namespace );

	# -- DELIVERY SERVICE: MATCHES
	$r->get( "/api/$version/deliveryservice_matches")->over( authenticated => 1 )
		->to( 'DeliveryServiceMatches#index', namespace => $namespace );

	# -- DELIVERYSERVICES: SERVERS
	# Supports ?orderby=key
	$r->get("/api/$version/deliveryserviceserver")->over( authenticated => 1 )
		->to( 'DeliveryServiceServer#index', namespace => $namespace );

	# -- DIVISIONS
	$r->get("/api/$version/divisions")->over( authenticated => 1 )
		->to( 'Division#index', namespace => $namespace );
	$r->get("/api/$version/divisions/:id")->over( authenticated => 1 )
		->to( 'Division#show', namespace => $namespace );
	$r->post("/api/$version/divisions")->over( authenticated => 1 )
		->to( 'Division#create', namespace => $namespace );

	# -- FEDERATIONS
	$r->get( "/internal/api/$version/federations")->over( authenticated => 1 )
		->to( 'Federation#index', namespace => $namespace );
	$r->get( "/api/$version/federations")->over( authenticated => 1 )
		->to( 'Federation#external_index', namespace => $namespace );
	$r->post("/api/$version/federations")->over( authenticated => 1 )
		->to( 'Federation#add', namespace => $namespace );
	$r->delete("/api/$version/federations")->over( authenticated => 1 )
		->to( 'Federation#delete', namespace => $namespace );
	$r->put("/api/$version/federations")->over( authenticated => 1 )
		->to( 'Federation#update', namespace => $namespace );

	# -- HARDWARE INFO
	# Supports: ?orderby=key
	$r->get( "/api/$version/hwinfo/dtdata")->over( authenticated => 1 )
		->to( 'HwInfo#data', namespace => $namespace );
	$r->get("/api/$version/hwinfo")->over( authenticated => 1 )
		->to( 'HwInfo#index', namespace => $namespace );

	# -- PARAMETERS
	# Supports ?orderby=key
	$r->get( "/api/$version/parameters")->over( authenticated => 1 )
		->to( 'Parameter#index', namespace => $namespace );

	# -- PARAMETERS: PROFILE PARAMETERS
	$r->get( "/api/$version/profileparameters")->over( authenticated => 1 )
		->to( 'ProfileParameter#index', namespace => $namespace );
	$r->get( "/api/$version/parameters/profile/:name")->over( authenticated => 1 )
		->to( 'Parameter#profile', namespace => $namespace );

	# -- PARAMETERS: CACHEGROUP PARAMETERS
	$r->get( "/api/$version/cachegroup/:parameter_id/parameter")->over( authenticated => 1 )
		->to( 'Cachegroup#by_parameter_id', namespace => $namespace );
	$r->get( "/api/$version/cachegroupparameters")->over( authenticated => 1 )
		->to( 'CachegroupParameter#index', namespace => $namespace );
	$r->get( "/api/$version/cachegroups/:parameter_id/parameter/available")->over( authenticated => 1 )
		->to( 'Cachegroup#available_for_parameter', namespace => $namespace );

	# -- PHYS_LOCATION
	# Supports ?orderby=key
	$r->get("/api/$version/phys_locations")->over( authenticated => 1 )
		->to( 'PhysLocation#index', namespace => $namespace );
	$r->get("/api/$version/phys_locations/trimmed")->over( authenticated => 1 )
		->to( 'PhysLocation#index_trimmed', namespace => $namespace );
	$r->post("/api/$version/regions/:region_name/phys_locations")->over( authenticated => 1 )
		->to( 'PhysLocation#create', namespace => $namespace );

	# -- PROFILES
	# -- PROFILES: CRUD
	# Supports ?orderby=key
<<<<<<< HEAD
	$r->get( "/api/$version/profileparameters" => [ format => [qw(json)] ] )->over( authenticated => 1 )
		->to( 'ProfileParameter#index', namespace => $namespace );
	$r->post( "/api/$version/profileparameters/:id" )->over( authenticated => 1 )->to( 'ProfileParameter#create', namespace => $namespace );
	$r->delete( "/api/$version/profileparameters/:profile_id/:parameter_id" )->over( authenticated => 1 )->to( 'ProfileParameter#delete', namespace => $namespace );

	# -- REGION #NEW
=======
	$r->get( "/api/$version/profiles")->over( authenticated => 1 )
		->to( 'Profile#index', namespace => $namespace );
	$r->get( "/api/$version/profiles/trimmed")->over( authenticated => 1 )
		->to( 'Profile#index_trimmed', namespace => $namespace );
	$r->post( "/api/$version/profiles" )->over( authenticated => 1 )
		->to( 'Profile#create', namespace => $namespace );
	$r->put("/api/$version/profiles/:id")->over( authenticated => 1 )
		->to( 'Profile#update', namespace => $namespace );
	$r->delete("/api/$version/profiles/:id")->over( authenticated => 1 )
		->to( 'Profile#delete', namespace => $namespace );

	# -- PROFILES: COPY
	$r->post( "/api/$version/profiles/name/:profile_name/copy/:profile_copy_from" )->over( authenticated => 1 )
		->to( 'Profile#copy', namespace => $namespace );

	# -- REGIONS
>>>>>>> 58cbaf09
	# Supports ?orderby=key
	$r->get("/api/$version/regions")->over( authenticated => 1 )
		->to( 'Region#index', namespace => $namespace );
	$r->post("/api/$version/divisions/:division_name/regions")->over( authenticated => 1 )
		->to( 'Region#create', namespace => $namespace );

	# -- ROLES
	# Supports ?orderby=key
	$r->get("/api/$version/roles")->over( authenticated => 1 )
		->to( 'Role#index', namespace => $namespace );

	# -- SERVERS
	# -- SERVERS: CRUD
	$r->get( "/api/$version/servers")->over( authenticated => 1 )
		->to( 'Server#index',  namespace => $namespace );
	$r->post("/api/$version/servers")->over( authenticated => 1 )
		->to( 'Server#create',   namespace => $namespace );
	$r->put("/api/$version/servers/:id")->over( authenticated => 1 )
		->to( 'Server#update',   namespace => $namespace );
	$r->delete("/api/$version/servers/:id")->over( authenticated => 1 )
		->to( 'Server#delete',   namespace => $namespace );

	# -- SERVERS: DETAILS
	$r->get( "/api/$version/servers/details")->over( authenticated => 1 )
		->to( 'Server#details',   namespace => $namespace );
	$r->get( "/api/$version/servers/hostname/:name/details")->over( authenticated => 1 )
		->to( 'Server#details_v11', namespace => $namespace );

	# -- SERVERS: TOTALS
	$r->get( "/api/$version/servers/totals")->over( authenticated => 1 )
		->to( 'Server#totals', namespace => $namespace );

	# -- SERVERS: QUEUE UPDATES
	$r->post("/api/$version/servers/:id/queue_update")->over( authenticated => 1 )
		->to( 'Server#postupdatequeue',   namespace => $namespace );

	# -- SERVERS: SERVER CHECKS
	$r->get( "/api/$version/servers/checks")->over( authenticated => 1 )
		->to( 'ServerCheck#read', namespace => $namespace );
	$r->get( "/api/$version/servercheck/aadata")->over( authenticated => 1 )
		->to( 'ServerCheck#aadata', namespace => $namespace );
	$r->post("/api/$version/servercheck")->over( authenticated => 1 )
		->to( 'ServerCheck#update', namespace => $namespace );

	# -- STATS
	$r->get( "/api/$version/stats_summary")->over( authenticated => 1 )
		->to( 'StatsSummary#index', namespace => $namespace );
	$r->post("/api/$version/stats_summary/create")->over( authenticated => 1 )
		->to( 'StatsSummary#create', namespace => $namespace );

	# -- STATUSES
	# Supports ?orderby=key
	$r->get("/api/$version/statuses")->over( authenticated => 1 )
		->to( 'Status#index', namespace => $namespace );

	# -- STATIC DNS ENTRIES
	$r->get("/api/$version/staticdnsentries")->over( authenticated => 1 )
		->to( 'StaticDnsEntry#index', namespace => $namespace );

	# -- SYSTEM INFO
	$r->get( "/api/$version/system/info")->over( authenticated => 1 )
		->to( 'System#get_info', namespace => $namespace );

	# -- TYPES
	# Supports ?orderby=key
	$r->get("/api/$version/types")->over( authenticated => 1 )
		->to( 'Types#index', namespace => $namespace );
	$r->get("/api/$version/types/trimmed")->over( authenticated => 1 )
		->to( 'Types#index_trimmed', namespace => $namespace );

	# -- USERS
	$r->get( "/api/$version/users")->over( authenticated => 1 )
		->to( 'User#index', namespace => $namespace );

	# -- USERS: CURRENT USER
	$r->get( "/api/$version/user/current")->over( authenticated => 1 )
		->to( 'User#current', namespace => $namespace );
	$r->post("/api/$version/user/current/update")->over( authenticated => 1 )
		->to( 'User#update_current', namespace => $namespace );

	# -- USERS: LOGIN
	# login w/ username and password
	$r->post("/api/$version/user/login")
		->to( 'User#login', namespace => $namespace );

	# login w/ token
	$r->post("/api/$version/user/login/token")
		->to( 'User#token_login', namespace => $namespace );

	# -- USERS: LOGOUT
	$r->post("/api/$version/user/logout")->over( authenticated => 1 )
		->to( 'Cdn#tool_logout', namespace => $namespace );

	# -- USERS: RESET PASSWORD
	$r->post("/api/$version/user/reset_password")
		->to( 'User#reset_password', namespace => $namespace );

	# -- USERS: ASSIGNED DELIVERYSERVICES
	$r->get("/api/$version/user/:id/deliveryservices/available")->over( authenticated => 1 )
		->to( 'User#get_available_deliveryservices', namespace => $namespace );

	# -- USERS: JOBS
	$r->get( "/api/$version/user/current/jobs")->over( authenticated => 1 )
		->to( 'Job#index', namespace => $namespace );
	$r->post("/api/$version/user/current/jobs")->over( authenticated => 1 )
		->to( 'Job#create', namespace => $namespace );

	# -- RIAK
	# -- RIAK: KEYS
	#ping riak server
	$r->get("/api/$version/keys/ping")->over( authenticated => 1 )
		->to( 'Keys#ping_riak', namespace => $namespace );
	$r->get("/api/$version/riak/ping")->over( authenticated => 1 )
		->to( 'Riak#ping', namespace => $namespace );
	$r->get( "/api/$version/riak/bucket/#bucket/key/#key/values")->over( authenticated => 1 )
		->to( 'Riak#get', namespace => $namespace );

	# -- RIAK: STATS
	$r->get("/api/$version/riak/stats")->over( authenticated => 1 )
		->to( 'Riak#stats', namespace => $namespace );

	# -- EXTENSIONS
	$r->get( "/api/$version/to_extensions")->over( authenticated => 1 )
		->to( 'ToExtension#index', namespace => $namespace );
	$r->post("/api/$version/to_extensions")->over( authenticated => 1 )
		->to( 'ToExtension#update', namespace => $namespace );
	$r->post("/api/$version/to_extensions/:id/delete")->over( authenticated => 1 )
		->to( 'ToExtension#delete', namespace => $namespace );

	# -- MISC
	# TM Status in use JvD
	$r->get( "/api/$version/traffic_monitor/stats")->over( authenticated => 1 )
		->to( 'TrafficMonitor#get_host_stats', namespace => $namespace );

<<<<<<< HEAD
	$r->get( "/api/$version/stats_summary" => [ format => [qw(json)] ] )->over( authenticated => 1 )->to( 'StatsSummary#index', namespace => $namespace );
	$r->post("/api/$version/stats_summary/create")->over( authenticated => 1 )->to( 'StatsSummary#create', namespace => $namespace );

    $r->post( "/api/$version/profiles" )->over( authenticated => 1 )->to( 'Profile#create', namespace => $namespace );
    $r->post( "/api/$version/profiles/name/:profile_name/copy/:profile_copy_from" )->over( authenticated => 1 )->to( 'Profile#copy', namespace => $namespace );
    $r->put("/api/$version/profiles/:id")->over( authenticated => 1 )->to( 'Profile#update', namespace => $namespace );
    $r->delete("/api/$version/profiles/:id")->over( authenticated => 1 )->to( 'Profile#delete', namespace => $namespace );
    $r->get( "/api/$version/profiles/parameter/:parameter_id" )->over( authenticated => 1 )->to( 'Profile#parameter', namespace => $namespace );
    $r->post("/api/$version/divisions")->over( authenticated => 1 )->to( 'Division#create', namespace => $namespace );
    $r->post("/api/$version/divisions/:division_name/regions")->over( authenticated => 1 )->to( 'Region#create', namespace => $namespace );
    $r->post("/api/$version/regions/:region_name/phys_locations")->over( authenticated => 1 )->to( 'PhysLocation#create', namespace => $namespace );
	$r->post("/api/$version/servers")->over( authenticated => 1 )->to( 'Server#create',   namespace => $namespace );
	$r->put("/api/$version/servers/:id")->over( authenticated => 1 )->to( 'Server#update',   namespace => $namespace );
	$r->delete("/api/$version/servers/:id")->over( authenticated => 1 )->to( 'Server#delete',   namespace => $namespace );
	$r->post("/api/$version/servers/:id/queue_update")->over( authenticated => 1 )->to( 'Server#postupdatequeue',   namespace => $namespace );
    $r->post("/api/$version/cachegroups")->over( authenticated => 1 )->to( 'Cachegroup#create', namespace => $namespace );
    $r->put("/api/$version/cachegroups/:id")->over( authenticated => 1 )->to( 'Cachegroup#update', namespace => $namespace );
    $r->delete("/api/$version/cachegroups/:id")->over( authenticated => 1 )->to( 'Cachegroup#delete', namespace => $namespace );
	$r->post("/api/$version/cachegroups/:id/queue_update")->over( authenticated => 1 )->to( 'Cachegroup#postupdatequeue',   namespace => $namespace );
	$r->post("/api/$version/cachegroups/:id/deliveryservices")->over( authenticated => 1 )->to( 'DeliveryServiceServer#assign_ds_to_cachegroup',   namespace => $namespace );
    $r->post("/api/$version/deliveryservices")->over( authenticated => 1 )->to( 'DeliveryService#create', namespace => $namespace );
    $r->put("/api/$version/deliveryservices/:id")->over( authenticated => 1 )->to( 'DeliveryService#update', namespace => $namespace );
    $r->delete("/api/$version/deliveryservices/:id")->over( authenticated => 1 )->to( 'DeliveryService#delete', namespace => $namespace );
    $r->post("/api/$version/deliveryservices/:xml_id/servers")->over( authenticated => 1 )->to( 'DeliveryService#assign_servers', namespace => $namespace );
    $r->put("/api/$version/snapshot/:cdn_name")->over( authenticated => 1 )->to( 'Topology#SnapshotCRConfig', namespace => $namespace );

	# -- Ping - health check for CodeBig
=======
	# API HEALTH CHECK
>>>>>>> 58cbaf09
	$r->get(
		"/api/$version/ping" => sub {
			my $self = shift;
			$self->render(
				json => {
					ping => "pong"
				}
			);
		}
	);
}

sub api_1_0_routes {
	my $self      = shift;
	my $r         = shift;
	my $namespace = shift;

	# ------------------------------------------------------------------------
	# API Routes
	# ------------------------------------------------------------------------
	# -- Parameter 1.0 API
	# deprecated - see: /api/$version/crans
	$r->get('/datacrans')->over( authenticated => 1 )->to( 'Asn#index', namespace => $namespace );
	$r->get('/datacrans/orderby/:orderby')->over( authenticated => 1 )->to( 'Asn#index', namespace => $namespace );

	# deprecated - see: /api/$version/locations
	$r->get('/datalocation')->over( authenticated => 1 )->to( 'Cachegroup#read', namespace => $namespace );

	# deprecated - see: /api/$version/locations
	$r->get('/datalocation/orderby/:orderby')->over( authenticated => 1 )->to( 'Cachegroup#read', namespace => $namespace );
	$r->get('/datalocationtrimmed')->over( authenticated => 1 )->to( 'Cachegroup#readlocationtrimmed', namespace => $namespace );

	# deprecated - see: /api/$version/locationparameters
	$r->get('/datalocationparameter')->over( authenticated => 1 )->to( 'CachegroupParameter#index', namespace => $namespace );

	# deprecated - see: /api/$version/logs
	$r->get('/datalog')->over( authenticated => 1 )->to( 'ChangeLog#readlog', namespace => $namespace );
	$r->get('/datalog/:days')->over( authenticated => 1 )->to( 'ChangeLog#readlog', namespace => $namespace );

	# deprecated - see: /api/$version/parameters
	$r->get('/dataparameter')->over( authenticated => 1 )->to( 'Parameter#readparameter', namespace => $namespace );
	$r->get('/dataparameter/#profile_name')->over( authenticated => 1 )->to( 'Parameter#readparameter_for_profile', namespace => $namespace );
	$r->get('/dataparameter/orderby/:orderby')->over( authenticated => 1 )->to( 'Parameter#readparameter', namespace => $namespace );

	# deprecated - see: /api/$version/profiles
	$r->get('/dataprofile')->over( authenticated => 1 )->to( 'Profile#readprofile', namespace => $namespace );
	$r->get('/dataprofile/orderby/:orderby')->over( authenticated => 1 )->to( 'Profile#readprofile', namespace => $namespace );
	$r->get('/dataprofiletrimmed')->over( authenticated => 1 )->to( 'Profile#readprofiletrimmed', namespace => $namespace );

	# deprecated - see: /api/$version/hwinfo
	$r->get('/datahwinfo')->over( authenticated => 1 )->to( 'HwInfo#readhwinfo', namespace => $namespace );
	$r->get('/datahwinfo/orderby/:orderby')->over( authenticated => 1 )->to( 'HwInfo#readhwinfo', namespace => $namespace );

	# deprecated - see: /api/$version/profileparameters
	$r->get('/dataprofileparameter')->over( authenticated => 1 )->to( 'ProfileParameter#read', namespace => $namespace );
	$r->get('/dataprofileparameter/orderby/:orderby')->over( authenticated => 1 )->to( 'ProfileParameter#read', namespace => $namespace );

	# deprecated - see: /api/$version/deliveryserviceserver
	$r->get('/datalinks')->over( authenticated => 1 )->to( 'DataAll#data_links', namespace => $namespace );
	$r->get('/datalinks/orderby/:orderby')->over( authenticated => 1 )->to( 'DataAll#data_links', namespace => $namespace );

	# deprecated - see: /api/$version/deliveryserviceserver
	$r->get('/datadeliveryserviceserver')->over( authenticated => 1 )->to( 'DeliveryServiceServer#read', namespace => $namespace );

	# deprecated - see: /api/$version/cdn/domains
	$r->get('/datadomains')->over( authenticated => 1 )->to( 'DataAll#data_domains', namespace => $namespace );

	# deprecated - see: /api/$version/user/:id/deliveryservices/available.json
	$r->get('/availableds/:id')->over( authenticated => 1 )->to( 'DataAll#availableds', namespace => $namespace );

	# deprecated - see: /api/$version/deliveryservices.json
	#$r->get('/datadeliveryservice')->over( authenticated => 1 )->to('DeliveryService#read', namespace => $namespace );
	$r->get('/datadeliveryservice')->to( 'DeliveryService#read', namespace => $namespace );
	$r->get('/datadeliveryservice/orderby/:orderby')->over( authenticated => 1 )->to( 'DeliveryService#read', namespace => $namespace );

	# deprecated - see: /api/$version/deliveryservices.json
	$r->get('/datastatus')->over( authenticated => 1 )->to( 'Status#index', namespace => $namespace );
	$r->get('/datastatus/orderby/:orderby')->over( authenticated => 1 )->to( 'Status#index', namespace => $namespace );

	# deprecated - see: /api/$version/users.json
	$r->get('/datauser')->over( authenticated => 1 )->to( 'User#read', namespace => $namespace );
	$r->get('/datauser/orderby/:orderby')->over( authenticated => 1 )->to( 'User#read', namespace => $namespace );

	# deprecated - see: /api/$version/phys_locations.json
	$r->get('/dataphys_location')->over( authenticated => 1 )->to( 'PhysLocation#readphys_location', namespace => $namespace );
	$r->get('/dataphys_locationtrimmed')->over( authenticated => 1 )->to( 'PhysLocation#readphys_locationtrimmed', namespace => $namespace );

	# deprecated - see: /api/$version/regions.json
	$r->get('/dataregion')->over( authenticated => 1 )->to( 'PhysLocation#readregion', namespace => $namespace );

	# deprecated - see: /api/$version/roles.json
	$r->get('/datarole')->over( authenticated => 1 )->to( 'Role#read', namespace => $namespace );
	$r->get('/datarole/orderby/:orderby')->over( authenticated => 1 )->to( 'Role#read', namespace => $namespace );

	# deprecated - see: /api/$version/servers.json and /api/1.1/servers/hostname/:host_name/details.json
	# WARNING: unauthenticated
	#TODO JvD over auth after we have rascal pointed over!!
	$r->get('/dataserver')->to( 'Server#index_response', namespace => $namespace );
	$r->get('/dataserver/orderby/:orderby')->to( 'Server#index_response', namespace => $namespace );
	$r->get('/dataserverdetail/select/:select')->over( authenticated => 1 )->to( 'Server#serverdetail', namespace => $namespace )
		;    # legacy route - rm me later

	# deprecated - see: /api/$version//api/1.1/staticdnsentries.json
	$r->get('/datastaticdnsentry')->over( authenticated => 1 )->to( 'StaticDnsEntry#read', namespace => $namespace );

	# -- Type
	# deprecated - see: /api/$version/types.json
	$r->get('/datatype')->over( authenticated => 1 )->to( 'Types#readtype', namespace => $namespace );
	$r->get('/datatypetrimmed')->over( authenticated => 1 )->to( 'Types#readtypetrimmed', namespace => $namespace );
	$r->get('/datatype/orderby/:orderby')->over( authenticated => 1 )->to( 'Types#readtype', namespace => $namespace );
}

sub traffic_stats_routes {
	my $self      = shift;
	my $r         = shift;
	my $version   = shift;
	my $namespace = "Extensions::TrafficStats::API";

	$r->get( "/api/$version/cdns/usage/overview" => [ format => [qw(json)] ] )->to( 'CdnStats#get_usage_overview', namespace => $namespace );
	$r->get( "/api/$version/deliveryservice_stats" => [ format => [qw(json)] ] )->over( authenticated => 1 )
		->to( 'DeliveryServiceStats#index', namespace => $namespace );
	$r->get( "/api/$version/cache_stats" => [ format => [qw(json)] ] )->over( authenticated => 1 )->to( 'CacheStats#index', namespace => $namespace );
	$r->get( "internal/api/$version/daily_summary" => [ format => [qw(json)] ] )->to( 'CacheStats#daily_summary', namespace => $namespace );
	$r->get( "internal/api/$version/current_stats" => [ format => [qw(json)] ] )->to( 'CacheStats#current_stats', namespace => $namespace );
}

sub catch_all {
	my $self      = shift;
	my $r         = shift;
	my $namespace = shift;

	# -- CATCH ALL
	$r->get('/api/(*everything)')->to( 'Cdn#catch_all', namespace => $namespace );
	$r->post('/api/(*everything)')->to( 'Cdn#catch_all', namespace => $namespace );
	$r->put('/api/(*everything)')->to( 'Cdn#catch_all', namespace => $namespace );
	$r->delete('/api/(*everything)')->to( 'Cdn#catch_all', namespace => $namespace );

	$r->get(
		'/(*everything)' => sub {
			my $self = shift;

			if ( defined( $self->current_user() ) ) {
				$self->render( template => "not_found", status => 404 );
			}
			else {
				$self->flash( login_msg => "Unauthorized . Please log in ." );
				$self->render( controller => 'cdn', action => 'loginpage', layout => undef, status => 401 );
			}
		}
	);
}

1;<|MERGE_RESOLUTION|>--- conflicted
+++ resolved
@@ -615,6 +615,10 @@
 	# -- PARAMETERS: PROFILE PARAMETERS
 	$r->get( "/api/$version/profileparameters")->over( authenticated => 1 )
 		->to( 'ProfileParameter#index', namespace => $namespace );
+	$r->post( "/api/$version/profileparameters/:id" )->over( authenticated => 1 )
+		->to( 'ProfileParameter#create', namespace => $namespace );
+	$r->delete( "/api/$version/profileparameters/:profile_id/:parameter_id" )->over( authenticated => 1 )
+		->to( 'ProfileParameter#delete', namespace => $namespace );
 	$r->get( "/api/$version/parameters/profile/:name")->over( authenticated => 1 )
 		->to( 'Parameter#profile', namespace => $namespace );
 
@@ -638,14 +642,6 @@
 	# -- PROFILES
 	# -- PROFILES: CRUD
 	# Supports ?orderby=key
-<<<<<<< HEAD
-	$r->get( "/api/$version/profileparameters" => [ format => [qw(json)] ] )->over( authenticated => 1 )
-		->to( 'ProfileParameter#index', namespace => $namespace );
-	$r->post( "/api/$version/profileparameters/:id" )->over( authenticated => 1 )->to( 'ProfileParameter#create', namespace => $namespace );
-	$r->delete( "/api/$version/profileparameters/:profile_id/:parameter_id" )->over( authenticated => 1 )->to( 'ProfileParameter#delete', namespace => $namespace );
-
-	# -- REGION #NEW
-=======
 	$r->get( "/api/$version/profiles")->over( authenticated => 1 )
 		->to( 'Profile#index', namespace => $namespace );
 	$r->get( "/api/$version/profiles/trimmed")->over( authenticated => 1 )
@@ -661,8 +657,11 @@
 	$r->post( "/api/$version/profiles/name/:profile_name/copy/:profile_copy_from" )->over( authenticated => 1 )
 		->to( 'Profile#copy', namespace => $namespace );
 
+	# -- PROFILES: PROFILE PARAMETERS
+	$r->get( "/api/$version/profiles/parameter/:parameter_id" )->over( authenticated => 1 )
+		->to( 'Profile#parameter', namespace => $namespace );
+
 	# -- REGIONS
->>>>>>> 58cbaf09
 	# Supports ?orderby=key
 	$r->get("/api/$version/regions")->over( authenticated => 1 )
 		->to( 'Region#index', namespace => $namespace );
@@ -797,37 +796,7 @@
 	$r->get( "/api/$version/traffic_monitor/stats")->over( authenticated => 1 )
 		->to( 'TrafficMonitor#get_host_stats', namespace => $namespace );
 
-<<<<<<< HEAD
-	$r->get( "/api/$version/stats_summary" => [ format => [qw(json)] ] )->over( authenticated => 1 )->to( 'StatsSummary#index', namespace => $namespace );
-	$r->post("/api/$version/stats_summary/create")->over( authenticated => 1 )->to( 'StatsSummary#create', namespace => $namespace );
-
-    $r->post( "/api/$version/profiles" )->over( authenticated => 1 )->to( 'Profile#create', namespace => $namespace );
-    $r->post( "/api/$version/profiles/name/:profile_name/copy/:profile_copy_from" )->over( authenticated => 1 )->to( 'Profile#copy', namespace => $namespace );
-    $r->put("/api/$version/profiles/:id")->over( authenticated => 1 )->to( 'Profile#update', namespace => $namespace );
-    $r->delete("/api/$version/profiles/:id")->over( authenticated => 1 )->to( 'Profile#delete', namespace => $namespace );
-    $r->get( "/api/$version/profiles/parameter/:parameter_id" )->over( authenticated => 1 )->to( 'Profile#parameter', namespace => $namespace );
-    $r->post("/api/$version/divisions")->over( authenticated => 1 )->to( 'Division#create', namespace => $namespace );
-    $r->post("/api/$version/divisions/:division_name/regions")->over( authenticated => 1 )->to( 'Region#create', namespace => $namespace );
-    $r->post("/api/$version/regions/:region_name/phys_locations")->over( authenticated => 1 )->to( 'PhysLocation#create', namespace => $namespace );
-	$r->post("/api/$version/servers")->over( authenticated => 1 )->to( 'Server#create',   namespace => $namespace );
-	$r->put("/api/$version/servers/:id")->over( authenticated => 1 )->to( 'Server#update',   namespace => $namespace );
-	$r->delete("/api/$version/servers/:id")->over( authenticated => 1 )->to( 'Server#delete',   namespace => $namespace );
-	$r->post("/api/$version/servers/:id/queue_update")->over( authenticated => 1 )->to( 'Server#postupdatequeue',   namespace => $namespace );
-    $r->post("/api/$version/cachegroups")->over( authenticated => 1 )->to( 'Cachegroup#create', namespace => $namespace );
-    $r->put("/api/$version/cachegroups/:id")->over( authenticated => 1 )->to( 'Cachegroup#update', namespace => $namespace );
-    $r->delete("/api/$version/cachegroups/:id")->over( authenticated => 1 )->to( 'Cachegroup#delete', namespace => $namespace );
-	$r->post("/api/$version/cachegroups/:id/queue_update")->over( authenticated => 1 )->to( 'Cachegroup#postupdatequeue',   namespace => $namespace );
-	$r->post("/api/$version/cachegroups/:id/deliveryservices")->over( authenticated => 1 )->to( 'DeliveryServiceServer#assign_ds_to_cachegroup',   namespace => $namespace );
-    $r->post("/api/$version/deliveryservices")->over( authenticated => 1 )->to( 'DeliveryService#create', namespace => $namespace );
-    $r->put("/api/$version/deliveryservices/:id")->over( authenticated => 1 )->to( 'DeliveryService#update', namespace => $namespace );
-    $r->delete("/api/$version/deliveryservices/:id")->over( authenticated => 1 )->to( 'DeliveryService#delete', namespace => $namespace );
-    $r->post("/api/$version/deliveryservices/:xml_id/servers")->over( authenticated => 1 )->to( 'DeliveryService#assign_servers', namespace => $namespace );
-    $r->put("/api/$version/snapshot/:cdn_name")->over( authenticated => 1 )->to( 'Topology#SnapshotCRConfig', namespace => $namespace );
-
-	# -- Ping - health check for CodeBig
-=======
 	# API HEALTH CHECK
->>>>>>> 58cbaf09
 	$r->get(
 		"/api/$version/ping" => sub {
 			my $self = shift;
