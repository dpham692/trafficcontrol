--- conflicted
+++ resolved
@@ -36,263 +36,6 @@
 import com.comcast.cdn.traffic_control.traffic_router.core.cache.CacheLocation;
 
 public class NetworkNode implements Comparable<NetworkNode> {
-<<<<<<< HEAD
-	private static final Logger LOGGER = Logger.getLogger(NetworkNode.class);
-
-	private static final String DEFAULT_SUB_STR = "0.0.0.0/0";
-
-
-	private CidrAddress cidrAddress;
-	private String loc;
-	String source = "";
-	protected Map<NetworkNode,NetworkNode> children;
-
-	public NetworkNode(final String str) throws NetworkNodeException {
-		this(str, null);
-	}
-
-	public NetworkNode(final String str, final String loc) throws NetworkNodeException {
-		this.source = str;
-		this.loc = loc;
-
-		cidrAddress = CidrAddress.fromString(str);
-	}
-
-	public String toString() {
-		String str = "";
-		try {
-			str = InetAddress.getByAddress(cidrAddress.getHostBytes()).toString().replace("/", "");
-		} catch (UnknownHostException e) {
-			LOGGER.warn(e,e);
-		}
-		return "["+str+"/"+ cidrAddress.getNetmaskLength()+"] - location:" + this.getLoc();
-	}
-
-	public NetworkNode getNetwork(final String ip) throws NetworkNodeException {
-		return getNetwork(new NetworkNode(ip));
-	}
-	public NetworkNode getNetwork(final NetworkNode ipnn) {
-		if(this.compareTo(ipnn)!=0) { return null; }// not a match
-		if(children == null) { return this; }
-
-		final NetworkNode c = children.get(ipnn);
-		if(c==null) { return this; }
-		return c.getNetwork(ipnn);
-	}
-
-	@Override
-	public int compareTo(final NetworkNode o) {
-		return cidrAddress.compareTo(o.cidrAddress);
-	}
-
-	public Boolean add(final NetworkNode nn) {
-		synchronized(this) {
-			if(children == null) {
-				children = new TreeMap<NetworkNode,NetworkNode>();
-			}
-			return add(children, nn);
-		}
-	}
-	protected Boolean add(final Map<NetworkNode,NetworkNode> children, final NetworkNode nn) {
-		if(compareTo(nn)!=0) {
-			return false;
-		}
-		final NetworkNode child = children.get(nn);
-		if(child == null) {
-			children.put(nn,nn);
-			return true;
-		}
-
-		if (child.cidrAddress.getNetmaskLength() == nn.cidrAddress.getNetmaskLength()) {
-			return false;
-		}
-
-		// one is a subnet of another...
-
-		if (child.cidrAddress.getNetmaskLength() < nn.cidrAddress.getNetmaskLength()) {
-			child.add(nn);
-			return true;
-		}
-
-		// swap
-		nn.add(child);
-		children.remove(child);
-		children.put(nn, nn);
-		return true;
-	}
-
-	public static NetworkNode generateTree(final File f) 
-			throws NetworkNodeException, FileNotFoundException, JSONException  {
-
-			final JSONObject json = new JSONObject(new JSONTokener(new FileReader(f)));
-			return generateTree(json);
-	}
-	public static class SuperNode extends NetworkNode {
-		private Map<NetworkNode, NetworkNode> children6;
-
-		public SuperNode() throws NetworkNodeException {
-			super(DEFAULT_SUB_STR);
-		}
-
-		public Boolean add6(final NetworkNode nn) {
-			if(children6 == null) {
-				children6 = new TreeMap<NetworkNode,NetworkNode>();
-			}
-			return add(children6, nn);
-		}
-		public NetworkNode getNetwork(final String ip) throws NetworkNodeException {
-			final NetworkNode nn = new NetworkNode(ip);
-			if (nn.cidrAddress.isIpV6()) {
-				return getNetwork6(nn);
-			}
-			return getNetwork(nn);
-		}
-		public NetworkNode getNetwork6(final NetworkNode ipnn) {
-			if(children6 == null) { return this; }
-
-			final NetworkNode c = children6.get(ipnn);
-			if(c==null) { return this; }
-			return c.getNetwork(ipnn);
-		}
-	}
-
-	@SuppressWarnings("PMD.CyclomaticComplexity")
-	private static NetworkNode generateTree(final JSONObject json) {
-		try {
-			final JSONObject coverageZones = json.getJSONObject("coverageZones");
-
-			final SuperNode root = new SuperNode();
-			instance = root;
-
-			for (String loc : JSONObject.getNames(coverageZones)) {
-				final JSONObject locData = coverageZones.getJSONObject(loc);
-
-				try {
-					final JSONArray network6 = locData.getJSONArray("network6");
-
-					for (int i = 0; i < network6.length(); i++) {
-						final String ip = network6.getString(i);
-
-						try {
-							root.add6(new NetworkNode(ip, loc));
-						} catch (NetworkNodeException ex) {
-							LOGGER.error(ex, ex);
-						}
-					}
-				} catch (JSONException ex) {
-					LOGGER.warn("An exception was caught while accessing the network6 key of " + loc + " in the incoming coverage zone file: " + ex.getMessage());
-				}
-
-				try {
-					final JSONArray network = locData.getJSONArray("network");
-
-					for (int i = 0; i < network.length(); i++) {
-						final String ip = network.getString(i);
-
-						try {
-							root.add(new NetworkNode(ip, loc));
-						} catch (NetworkNodeException ex) {
-							LOGGER.error(ex, ex);
-						}
-					}
-				} catch (JSONException ex) {
-					LOGGER.warn("An exception was caught while accessing the network key of " + loc + " in the incoming coverage zone file: " + ex.getMessage());
-				}
-			}
-
-			return root;
-		} catch (JSONException e) {
-			LOGGER.warn(e,e);
-		} catch (NetworkNodeException ex) {
-			LOGGER.fatal(ex, ex);
-		}
-
-		return null;
-	}
-	public static NetworkNode generateTree(final Document doc) throws NetworkNodeException {
-
-		final NetworkNode root = new NetworkNode(DEFAULT_SUB_STR, null);
-		instance = root;
-		final NodeList nl = doc.getElementsByTagName("coverageZone");
-
-		// loop coverageZone
-		for(int i = 0; i < nl.getLength(); i++) {
-			final Node zone = nl.item(i);
-			final NodeList nl2 = zone.getChildNodes();
-			String loc = null;
-			for(int j = 0; j < nl2.getLength(); j++) {
-				final Node n = nl2.item(j);
-				if(n.getNodeName().equals("location")) {
-					loc = n.getTextContent();
-					break;
-				}
-			}
-			// loop network
-			for(int j = 0; j < nl2.getLength(); j++) {
-				final Node n = nl2.item(j);
-				if(n.getNodeName().equals("network")) {
-					root.add(new NetworkNode(n.getTextContent(), loc));
-				}
-			}
-		}
-		return root;
-	}
-
-	private static NetworkNode instance;
-	public static NetworkNode getInstance() {
-		if(instance!=null) { return instance; }
-		try {
-			instance = new NetworkNode(DEFAULT_SUB_STR);
-		} catch (NetworkNodeException e) {
-			LOGGER.warn(e);
-		}
-		return instance;
-	}
-	public String getLoc() {
-		return loc;
-	}
-	public void setLoc(final String loc) {
-		this.loc = loc;
-	}
-
-	CacheLocation cacheLocation = null;
-	public CacheLocation getCacheLocation() {
-		return cacheLocation;
-	}
-	public void setCacheLocation(final CacheLocation cl2) {
-		cacheLocation = cl2;
-	}
-	public int size() {
-		if(children==null) { return 1; }
-		int size = 1;
-		for(NetworkNode n : children.keySet()) {
-			size += n.size();
-		}
-		return size;
-	}
-	public void clearCacheCache() {
-		synchronized(this) {
-			cacheLocation = null;
-
-			if (this instanceof SuperNode) {
-				final SuperNode sn = (SuperNode) this;
-
-				if (sn.children6 != null) {
-					for (NetworkNode n : sn.children6.keySet()) {
-						n.clearCacheCache();
-					}
-				}
-			}
-
-			if (children != null) {
-				for(NetworkNode n : children.keySet()) {
-					n.clearCacheCache();
-				}
-			}
-		}
-	}
-
-=======
     private static final Logger LOGGER = Logger.getLogger(NetworkNode.class);
     private static final String DEFAULT_SUB_STR = "0.0.0.0/0";
 
@@ -502,7 +245,7 @@
         }
     }
 
-    private static class SuperNode extends NetworkNode {
+    public static class SuperNode extends NetworkNode {
         private Map<NetworkNode, NetworkNode> children6;
 
         public SuperNode() throws NetworkNodeException {
@@ -554,5 +297,4 @@
 
         return "[" + str + "/" + cidrAddress.getNetmaskLength() + "] - location:" + this.getLoc();
     }
->>>>>>> 8d27e06d
 }